--- conflicted
+++ resolved
@@ -1,9 +1,6 @@
 package com.r307.arbitrader.service.paper;
 
-<<<<<<< HEAD
 import com.r307.arbitrader.config.ExchangeConfiguration;
-=======
->>>>>>> 47cb8428
 import com.r307.arbitrader.config.PaperConfiguration;
 import com.r307.arbitrader.exception.MarginNotSupportedException;
 import com.r307.arbitrader.service.ExchangeService;
@@ -258,16 +255,7 @@
             throw new MarginNotSupportedException(exchange.getExchangeSpecification().getExchangeName());
         }
 
-<<<<<<< HEAD
         return order.getLeverage() != null && exchangeService.getExchangeMetadata(exchange).getMargin();
-=======
-        BigDecimal counterDelta = getCounterDelta(order);
-        BigDecimal baseDelta = getBaseDelta(order);
-        if(exchange.getPaperAccountService().getBalance(((CurrencyPair)order.getInstrument()).counter).add(counterDelta).compareTo(BigDecimal.ZERO) <0)
-            throw new FundsExceededException();
-        if(exchange.getPaperAccountService().getBalance(((CurrencyPair)order.getInstrument()).base).add(baseDelta).compareTo(BigDecimal.ZERO) <0)
-            throw new FundsExceededException();
->>>>>>> 47cb8428
     }
 
     /**
@@ -294,11 +282,7 @@
      * @return the currency.base delta
      */
     private BigDecimal getBaseDelta(LimitOrder order) {
-<<<<<<< HEAD
         BigDecimal feePercentage = getFee(order);
-=======
-        BigDecimal feePercentage = exchangeService.getExchangeFee(exchange, (CurrencyPair)order.getInstrument(), false);
->>>>>>> 47cb8428
 
         //Calculate fees in crypto currency
         BigDecimal baseFee = exchangeService.getExchangeMetadata(exchange).getFeeComputation() == SERVER ? BigDecimal.ZERO : order.getOriginalAmount().multiply(feePercentage).setScale(BTC_SCALE,RoundingMode.HALF_EVEN);
@@ -316,11 +300,7 @@
      */
     private BigDecimal getCounterFee(LimitOrder order) {
         BigDecimal cumulativeCounterAmount = order.getAveragePrice() != null ? order.getOriginalAmount().multiply(order.getAveragePrice()) : order.getOriginalAmount().multiply(order.getLimitPrice());
-<<<<<<< HEAD
         BigDecimal feePercentage = getFee(order);
-=======
-        BigDecimal feePercentage = exchangeService.getExchangeFee(exchange, (CurrencyPair)order.getInstrument(), false);
->>>>>>> 47cb8428
         return exchangeService.getExchangeMetadata(exchange).getFeeComputation() == SERVER ? cumulativeCounterAmount.multiply(feePercentage) : BigDecimal.ZERO;
     }
 
