package com.r307.arbitrader.service.ticker;

import com.r307.arbitrader.config.NotificationConfiguration;
import com.r307.arbitrader.service.ErrorCollectorService;
import com.r307.arbitrader.service.ExchangeService;
import com.r307.arbitrader.service.event.TickerEventPublisher;
import com.r307.arbitrader.service.model.event.TickerEvent;
import org.apache.commons.collections4.ListUtils;
import org.knowm.xchange.Exchange;
import org.knowm.xchange.currency.CurrencyPair;
import org.knowm.xchange.dto.marketdata.Ticker;
import org.knowm.xchange.service.marketdata.MarketDataService;
import org.slf4j.Logger;
import org.slf4j.LoggerFactory;
import org.springframework.stereotype.Component;

import javax.inject.Inject;
import java.lang.reflect.UndeclaredThrowableException;
import java.util.List;
import java.util.Map;
import java.util.Objects;
import java.util.stream.Collectors;

/**
 * A TickerStrategy that fetches each ticker with its own call to the API, but all in parallel.
 */
@Component
public class ParallelTickerStrategy implements TickerStrategy {
    private static final Logger LOGGER = LoggerFactory.getLogger(ParallelTickerStrategy.class);

    private final NotificationConfiguration notificationConfiguration;
    private final ExchangeService exchangeService;
    private final ErrorCollectorService errorCollectorService;
    private final TickerEventPublisher tickerEventPublisher;

    @Inject
    public ParallelTickerStrategy(
        NotificationConfiguration notificationConfiguration,
        ErrorCollectorService errorCollectorService,
        ExchangeService exchangeService,
        TickerEventPublisher tickerEventPublisher) {

        this.notificationConfiguration = notificationConfiguration;
        this.errorCollectorService = errorCollectorService;
        this.exchangeService = exchangeService;
        this.tickerEventPublisher = tickerEventPublisher;
    }

    @Override
    public void fetchTickers(Exchange exchange, List<CurrencyPair> currencyPairs) {
        MarketDataService marketDataService = exchange.getMarketDataService();
        Integer tickerBatchDelay = getTickerExchangeDelay(exchange);
        int tickerPartitionSize = getTickerPartitionSize(exchange)
            .getOrDefault("batchSize", Integer.MAX_VALUE);

        long start = System.currentTimeMillis();

<<<<<<< HEAD
        final List<Ticker> tickers = ListUtils.partition(currencyPairs, tickerPartitionSize)
=======
        // partition the list of tickers into batches
        List<Ticker> tickers = ListUtils.partition(currencyPairs, tickerPartitionSize)
>>>>>>> e3ddc0f3
            .stream()
            .peek(partition -> {
                if (tickerBatchDelay != null) { // delay if we need to, to try and avoid rate limiting
                    try {
                        LOGGER.debug("Sleeping for {} ms...", tickerBatchDelay);
                        Thread.sleep(tickerBatchDelay);
                    } catch (InterruptedException e) {
                        LOGGER.trace("Sleep interrupted");
                    }
                }
            })
            .map(partition ->
                partition
                    // executes the following all in parallel rather than sequentially
                    .parallelStream()
                    .map(currencyPair -> {
                        try {
                            try {
                                // get the ticker
                                Ticker ticker = marketDataService.getTicker(exchangeService.convertExchangePair(exchange, currencyPair));

                                LOGGER.debug("Fetched ticker: {} {} {}/{}",
                                    exchange.getExchangeSpecification().getExchangeName(),
                                    ticker.getInstrument(),
                                    ticker.getBid(),
                                    ticker.getAsk());

                                // and return it
                                return ticker;
                            } catch (UndeclaredThrowableException ute) {
                                // Method proxying in rescu can enclose a real exception in this UTE, so we need to unwrap and re-throw it.
                                throw ute.getCause();
                            }
                        } catch (Throwable t) {
                            errorCollectorService.collect(exchange, t);
                            LOGGER.debug("Unexpected checked exception: " + t.getMessage(), t);
                        }

                        return null;
                    })
                    .filter(Objects::nonNull) // get rid of any nulls we managed to collect
                    .collect(Collectors.toList()) // gather all the tickers we fetched into a list
            )
            .flatMap(List::stream)// turn the lists from all the partitions into a stream
            .collect(Collectors.toList()); // collect them all into a single list

        long completion = System.currentTimeMillis() - start;

        // if all of that took too long, print a warning in the logs
        if (completion > notificationConfiguration.getLogs().getSlowTickerWarning()) {
            LOGGER.warn("Slow Tickers! Fetched {} tickers via parallelStream for {} in {} ms",
                tickers.size(),
                exchange.getExchangeSpecification().getExchangeName(),
                System.currentTimeMillis() - start);
        }

<<<<<<< HEAD
        tickers.forEach(ticker -> tickerEventPublisher.publishTicker(new TickerEvent(ticker, exchange)));
=======
        // return whatever we got
        return tickers;
>>>>>>> e3ddc0f3
    }

    // return the batchDelay configuration parameter
    // you can increase this to slow down if you're getting rate limited
    private Integer getTickerExchangeDelay(Exchange exchange) {
        return exchangeService.getExchangeMetadata(exchange).getTicker().get("batchDelay");
    }

    // the size of the partition is based on how many tickers we have for this exchange
    private Map<String, Integer> getTickerPartitionSize(Exchange exchange) {
        return exchangeService.getExchangeMetadata(exchange).getTicker();
    }

    @Override
    public String toString() {
        return "Parallel";
    }
}<|MERGE_RESOLUTION|>--- conflicted
+++ resolved
@@ -55,12 +55,8 @@
 
         long start = System.currentTimeMillis();
 
-<<<<<<< HEAD
+        // partition the list of tickers into batches
         final List<Ticker> tickers = ListUtils.partition(currencyPairs, tickerPartitionSize)
-=======
-        // partition the list of tickers into batches
-        List<Ticker> tickers = ListUtils.partition(currencyPairs, tickerPartitionSize)
->>>>>>> e3ddc0f3
             .stream()
             .peek(partition -> {
                 if (tickerBatchDelay != null) { // delay if we need to, to try and avoid rate limiting
@@ -117,12 +113,7 @@
                 System.currentTimeMillis() - start);
         }
 
-<<<<<<< HEAD
         tickers.forEach(ticker -> tickerEventPublisher.publishTicker(new TickerEvent(ticker, exchange)));
-=======
-        // return whatever we got
-        return tickers;
->>>>>>> e3ddc0f3
     }
 
     // return the batchDelay configuration parameter
