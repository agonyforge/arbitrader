--- conflicted
+++ resolved
@@ -196,11 +196,7 @@
         // figure out how much we want to trade
         EntryTradeVolume tradeVolume;
         try {
-<<<<<<< HEAD
             tradeVolume = TradeVolume.getEntryTradeVolume(longFeeComputation,shortFeeComputation,maxExposure,maxExposure,spread.getLongTicker().getAsk(),spread.getShortTicker().getBid(),longTradeFee,shortTotalFee, exitTarget, longScale, shortScale);
-=======
-            tradeVolume = TradeVolume.getEntryTradeVolume(longFeeComputation,shortFeeComputation,maxExposure,maxExposure,spread.getLongTicker().getAsk(),spread.getShortTicker().getBid(),longFeePercent,shortFeePercent, exitSpreadTarget, longScale, shortScale);
->>>>>>> 7e1252c8
         } catch (IllegalArgumentException e) {
             LOGGER.error("Cannot instantiate order volumes, exiting trade.");
             return;
@@ -243,11 +239,7 @@
         if(longLimitPrice.compareTo(spread.getLongTicker().getAsk()) != 0 || shortLimitPrice.compareTo(spread.getShortTicker().getBid()) != 0) {
             //Adjust the volume after slip so the trade stays market neutral
             try {
-<<<<<<< HEAD
                 tradeVolume = TradeVolume.getEntryTradeVolume(longFeeComputation, shortFeeComputation, maxExposure, maxExposure, longLimitPrice, shortLimitPrice, longTradeFee, shortTotalFee, exitTarget, longScale, shortScale);
-=======
-                tradeVolume = TradeVolume.getEntryTradeVolume(longFeeComputation, shortFeeComputation, maxExposure, maxExposure, longLimitPrice, shortLimitPrice, longFeePercent, shortFeePercent, exitSpreadTarget, longScale, shortScale);
->>>>>>> 7e1252c8
             } catch (IllegalArgumentException e) {
                 LOGGER.error("Cannot instantiate order volumes, exiting trade.");
                 return;
