--- conflicted
+++ resolved
@@ -261,19 +261,11 @@
             activePosition.getShortTrade().setEntry(shortLimitPrice);
 
             executeOrderPair(
-<<<<<<< HEAD
                 spread.getLongExchange(), spread.getShortExchange(),
                 spread.getCurrencyPair(),
                 longLimitPrice, shortLimitPrice,
                 longVolumeWithFees, shortVolumeWithFees,
                 true);
-=======
-                    spread.getLongExchange(), spread.getShortExchange(),
-                    spread.getCurrencyPair(),
-                    longLimitPrice, shortLimitPrice,
-                    longVolume, shortVolume,
-                    true);
->>>>>>> 5c5bfc29
 
             notificationService.sendEmailNotificationBodyForEntryTrade(spread, exitTarget, longVolume,
                 longLimitPrice, shortVolume, shortLimitPrice);
