package com.r307.arbitrader.service;

import com.fasterxml.jackson.databind.ObjectMapper;
import com.r307.arbitrader.DecimalConstants;
import com.r307.arbitrader.config.FeeComputation;
import com.r307.arbitrader.config.TradingConfiguration;
import com.r307.arbitrader.exception.OrderNotFoundException;
import com.r307.arbitrader.service.model.ActivePosition;
import com.r307.arbitrader.service.model.ArbitrageLog;
import com.r307.arbitrader.service.model.Spread;
import com.r307.arbitrader.service.model.TradeCombination;
import org.apache.commons.io.FileUtils;
import org.knowm.xchange.Exchange;
import org.knowm.xchange.currency.Currency;
import org.knowm.xchange.currency.CurrencyPair;
import org.knowm.xchange.dto.Order;
import org.knowm.xchange.dto.marketdata.OrderBook;
import org.knowm.xchange.dto.meta.CurrencyPairMetaData;
import org.knowm.xchange.dto.trade.LimitOrder;
import org.knowm.xchange.dto.trade.OpenOrders;
import org.knowm.xchange.exceptions.ExchangeException;
import org.knowm.xchange.exceptions.NotAvailableFromExchangeException;
import org.slf4j.Logger;
import org.slf4j.LoggerFactory;
import org.springframework.stereotype.Component;

import java.io.File;
import java.io.IOException;
import java.math.BigDecimal;
import java.math.RoundingMode;
import java.nio.charset.Charset;
import java.nio.charset.StandardCharsets;
import java.time.OffsetDateTime;
import java.util.Arrays;
import java.util.List;
import java.util.Optional;
import java.util.Set;
import java.util.stream.Collectors;

import static com.r307.arbitrader.DecimalConstants.BTC_SCALE;

/**
 * Trade analysis and execution.
 */
@Component
public class TradingService {
    private static final Logger LOGGER = LoggerFactory.getLogger(TradingService.class);
    private static final String STATE_FILE = ".arbitrader/arbitrader-state.json";
    private static final String TRADE_HISTORY_FILE = ".arbitrader/arbitrader-arbitrage-history.csv";
    private static final BigDecimal TRADE_PORTION = new BigDecimal("0.9");
    private static final BigDecimal TRADE_REMAINDER = BigDecimal.ONE.subtract(TRADE_PORTION);
    private static final CurrencyPairMetaData NULL_CURRENCY_PAIR_METADATA = new CurrencyPairMetaData(
        null, null, null, null, null);

    private final ObjectMapper objectMapper;
    private final TradingConfiguration tradingConfiguration;
    private final ConditionService conditionService;
    private final ExchangeService exchangeService;
    private final SpreadService spreadService;
    private final TickerService tickerService;
    private final NotificationService notificationService;
    private boolean timeoutExitWarning = false;
    private ActivePosition activePosition = null;
    private boolean bailOut = false;

    public TradingService(
        ObjectMapper objectMapper,
        TradingConfiguration tradingConfiguration,
        ConditionService conditionService,
        ExchangeService exchangeService,
        SpreadService spreadService,
        TickerService tickerService,
        @SuppressWarnings("SpringJavaInjectionPointsAutowiringInspection") NotificationService notificationService) {

        this.objectMapper = objectMapper;
        this.tradingConfiguration = tradingConfiguration;
        this.conditionService = conditionService;
        this.exchangeService = exchangeService;
        this.spreadService = spreadService;
        this.tickerService = tickerService;
        this.notificationService = notificationService;
    }

<<<<<<< HEAD
    public void startTradingProcess(Exchange exchange) {
        final Set<TradeCombination> tradeCombinations = tickerService.getExchangeTradeCombinations();

        // tradeCombinations may be null if there is only one active streaming exchange
        if (tradeCombinations == null) {
            LOGGER.debug("exchange:{}|tradeCombinations is null because there is only one active streaming exchange",
                exchange.getExchangeSpecification().getExchangeName());
            return;
=======
    /**
     * Start to analyze prices and look for trades.
     *
     * @param isStreaming true if we should look at streaming exchanges
     */
    public void startTradingProcess(boolean isStreaming) {
        final List<TradeCombination> tradeCombinations;

        if (isStreaming) {
            tradeCombinations = tickerService.getStreamingExchangeTradeCombinations();
        } else {
            tradeCombinations = tickerService.getPollingExchangeTradeCombinations();
>>>>>>> e3ddc0f3
        }

        tradeCombinations.forEach(tradeCombination -> {
            Spread spread = spreadService.computeSpread(tradeCombination);

            if (spread != null) {
                trade(spread);
            }
        });
    }

    /**
     * Attempt to trade (both entry and exit).
     *
     * @param spread The Spread contains the exchanges and prices for the trade.
     */
    public void trade(Spread spread) {
        if (bailOut) {
            LOGGER.error("Exiting immediately to avoid erroneous trades.");
            System.exit(1);
        }

        final String shortExchangeName = spread.getShortExchange().getExchangeSpecification().getExchangeName();
        final String longExchangeName = spread.getLongExchange().getExchangeSpecification().getExchangeName();

        LOGGER.debug("Long/Short: {}/{} {} {}",
            longExchangeName,
            shortExchangeName,
            spread.getCurrencyPair(),
            spread.getIn());

        // consider whether to enter a new position:
        //   are we being forced to open a position?
        //   is the "in" spread higher than our entry spread?
        if (!conditionService.isForceCloseCondition() && (conditionService.isForceOpenCondition() || spread.getIn().compareTo(tradingConfiguration.getEntrySpread()) > 0)) {
            if (activePosition != null) {
                return;
            }

            // if we're being forced, do the current exchanges and currency pair match the requested ones?
            if (conditionService.isForceOpenCondition()) {
                String exchanges = conditionService.readForceOpenContent().trim();

                /*
                The force-open file should contain the names of the exchanges you want to force a trade on.
                It's meant to be a tool to aid testing entry and exit on specific pairs of exchanges.

                In this format: currencyPair longExchange/shortExchange
                For example: BTC/USD BitFlyer/Kraken
                */
                String current = String.format("%s %s/%s",
                    spread.getCurrencyPair().toString(),
                    longExchangeName,
                    shortExchangeName);

                if (!(current).equals(exchanges)) {
                    return;
                }
            }

            entryPosition(spread, shortExchangeName, longExchangeName);

        // consider whether to exit an open position
        //   does the ActivePosition match the current exchanges and currency pair?
        //   is the "out" spread less than the exit target?
        //   are we being forced to exit?
        //   has the configured trade time expired?
        } else if (activePosition != null
            && spread.getCurrencyPair().equals(activePosition.getCurrencyPair())
            && longExchangeName.equals(activePosition.getLongTrade().getExchange())
            && shortExchangeName.equals(activePosition.getShortTrade().getExchange())
            && (spread.getOut().compareTo(activePosition.getExitTarget()) < 0 || conditionService.isForceCloseCondition() || isTradeExpired())) {

            exitPosition(spread, shortExchangeName, longExchangeName);
        }
    }

    public ActivePosition getActivePosition() {
        return activePosition;
    }

    public void setActivePosition(ActivePosition activePosition) {
        this.activePosition = activePosition;
    }

    // enter a position
    private void entryPosition(Spread spread, String shortExchangeName, String longExchangeName) {
        final BigDecimal longFeePercent = exchangeService.getExchangeFee(spread.getLongExchange(), spread.getCurrencyPair(), true);
        final BigDecimal shortFeePercent = exchangeService.getExchangeFee(spread.getShortExchange(), spread.getCurrencyPair(), true);
        final CurrencyPair currencyPairLongExchange = exchangeService.convertExchangePair(spread.getLongExchange(), spread.getCurrencyPair());
        final CurrencyPair currencyPairShortExchange = exchangeService.convertExchangePair(spread.getShortExchange(), spread.getCurrencyPair());
        final BigDecimal exitTarget = spread.getIn().subtract(tradingConfiguration.getExitTarget());
        final BigDecimal maxExposure = getMaximumExposure(spread.getLongExchange(), spread.getShortExchange());

        // bail out if we're in a blackout period and we're not being forced
        if (!conditionService.isForceOpenCondition() &&
            (conditionService.isBlackoutCondition(spread.getLongExchange()) || conditionService.isBlackoutCondition(spread.getShortExchange()))) {

            LOGGER.warn("Cannot open position on one or more exchanges due to user configured blackout");
            return;
        }

        // check whether we have enough money to trade (forcing it can't work if we can't afford it)
        if (!validateMaxExposure(maxExposure, spread, currencyPairLongExchange, currencyPairShortExchange)) {
            return;
        }

        final int longScale = BTC_SCALE;
        final int shortScale = BTC_SCALE;

        LOGGER.debug("Max exposure: {}", maxExposure);
        LOGGER.debug("Long scale: {}", longScale);
        LOGGER.debug("Short scale: {}", shortScale);
        LOGGER.debug("Long ticker ASK: {}", spread.getLongTicker().getAsk());
        LOGGER.debug("Short ticker BID: {}", spread.getShortTicker().getBid());
        LOGGER.debug("Long fee percent: {}", longFeePercent);
        LOGGER.debug("Short fee percent: {}", shortFeePercent);

        // figure out how much we want to trade
        BigDecimal longVolume = getVolumeForEntryPosition(
            spread.getLongExchange(),
            maxExposure,
            spread.getLongTicker().getAsk(),
            spread.getCurrencyPair(),
            longScale);
        BigDecimal shortVolume = getVolumeForEntryPosition(
            spread.getShortExchange(),
            maxExposure,
            spread.getShortTicker().getBid(),
            spread.getCurrencyPair(),
            shortScale);

        BigDecimal longLimitPrice;
        BigDecimal shortLimitPrice;

        // We originally calculated a spread based on the *entire order* being executed at the bid or ask price.
        //
        // In a real trade there may not be enough currency available at that price to fulfill the entire order
        // so we calculate it again using the order book in getLimitPrice() here. If part of the order will be
        // executed at a worse price, that is called "slip". It is possible that we can still meet the entry spread
        // even with slip, but if we can't we should bail out now and wait for the spread to improve.
        //
        // This recalculation of the spread is a little computationally expensive, which is why we don't do it
        // until we know we're close to wanting to trade.
        try {
            longLimitPrice = getLimitPrice(spread.getLongExchange(), spread.getCurrencyPair(), longVolume, Order.OrderType.ASK);
            shortLimitPrice = getLimitPrice(spread.getShortExchange(), spread.getCurrencyPair(), shortVolume, Order.OrderType.BID);
        } catch (ExchangeException e) {
            LOGGER.warn("Failed to fetch order books for {}/{} and currency {}/{} to compute entry prices: {}",
                longExchangeName,
                spread.getShortExchange().getDefaultExchangeSpecification().getExchangeName(),
                spread.getCurrencyPair().base,
                spread.getCurrencyPair().counter,
                e.getMessage());
            return;
        }

        BigDecimal spreadVerification = spreadService.computeSpread(longLimitPrice, shortLimitPrice);

        if (!conditionService.isForceOpenCondition() && spreadVerification.compareTo(tradingConfiguration.getEntrySpread()) < 0) {
            LOGGER.debug("Spread verification is less than entry spread, will not trade"); // this is debug because it can get spammy
            return;
        }

        // we need to add fees for exchanges where feeComputation is set to CLIENT
        BigDecimal longVolumeWithFees = addFees(spread.getLongExchange(), spread.getCurrencyPair(), longVolume);
        BigDecimal shortVolumeWithFees = addFees(spread.getShortExchange(), spread.getCurrencyPair(), shortVolume);

        logEntryTrade(spread, shortExchangeName, longExchangeName, exitTarget, longVolume, shortVolume, longLimitPrice, shortLimitPrice);

        BigDecimal totalBalance = logCurrentExchangeBalances(spread.getLongExchange(), spread.getShortExchange());

        try {
            activePosition = new ActivePosition();
            activePosition.setEntryTime(OffsetDateTime.now());
            activePosition.setCurrencyPair(spread.getCurrencyPair());
            activePosition.setExitTarget(exitTarget);
            activePosition.setEntryBalance(totalBalance);
            activePosition.getLongTrade().setExchange(spread.getLongExchange());
            activePosition.getLongTrade().setVolume(longVolume);
            activePosition.getLongTrade().setEntry(longLimitPrice);
            activePosition.getShortTrade().setExchange(spread.getShortExchange());
            activePosition.getShortTrade().setVolume(shortVolume);
            activePosition.getShortTrade().setEntry(shortLimitPrice);

            executeOrderPair(
                spread.getLongExchange(), spread.getShortExchange(),
                spread.getCurrencyPair(),
                longLimitPrice, shortLimitPrice,
                longVolumeWithFees, shortVolumeWithFees,
                true);

            notificationService.sendEmailNotificationBodyForEntryTrade(spread, exitTarget, longVolume,
                longLimitPrice, shortVolume, shortLimitPrice);
        } catch (IOException e) {
            LOGGER.error("IOE executing limit orders: ", e);
            activePosition = null;
        }

        try {
            FileUtils.write(new File(STATE_FILE), objectMapper.writeValueAsString(activePosition), Charset.defaultCharset());
        } catch (IOException e) {
            LOGGER.error("Unable to write state file!", e);
        }

        conditionService.clearForceOpenCondition();
    }

    // ensure that we have enough money to trade
    private boolean validateMaxExposure(BigDecimal maxExposure, Spread spread, CurrencyPair longCurrencyPair, CurrencyPair shortCurrencyPair) {
        final BigDecimal longMinAmount = getMinimumAmountForEntryPosition(spread, spread.getLongExchange());
        final BigDecimal shortMinAmount = getMinimumAmountForEntryPosition(spread, spread.getShortExchange());

        final String longExchangeName = spread.getLongExchange().getExchangeSpecification().getExchangeName();
        final String shortExchangeName = spread.getShortExchange().getExchangeSpecification().getExchangeName();

        if (maxExposure.compareTo(longMinAmount) <= 0) {
            LOGGER.error("{} must have at least ${} to trade {} but only has ${}",
                longExchangeName,
                longMinAmount.add(longMinAmount.multiply(TRADE_REMAINDER)),
                longCurrencyPair,
                maxExposure);
            return false;
        }

        if (maxExposure.compareTo(shortMinAmount) <= 0) {
            LOGGER.error("{} must have at least ${} to trade {} but only has ${}",
                shortExchangeName,
                shortMinAmount.add(shortMinAmount.multiply(TRADE_REMAINDER)),
                shortCurrencyPair,
                maxExposure);
            return false;
        }

        return true;
    }

    // exit a position
    private void exitPosition(Spread spread, String shortExchangeName, String longExchangeName) {
        // figure out how much to trade
        BigDecimal longVolume = getVolumeForOrder(
            spread.getLongExchange(),
            spread.getCurrencyPair(),
            activePosition.getLongTrade().getOrderId(),
            activePosition.getLongTrade().getVolume());
        BigDecimal shortVolume = getVolumeForOrder(
            spread.getShortExchange(),
            spread.getCurrencyPair(),
            activePosition.getShortTrade().getOrderId(),
            activePosition.getShortTrade().getVolume());

        LOGGER.debug("Volumes: {}/{}", longVolume, shortVolume);

        BigDecimal longLimitPrice;
        BigDecimal shortLimitPrice;

        // Calculate a more accurate price based on the order book rather than just multiplying the bid or ask price.
        // Sometimes there isn't enough currency available at the listed price and part of your order has to be filled
        // at a slightly worse price, which we call "slip". This is a little bit computationally expensive which is why
        // we wait until we're pretty sure we want to trade before we do it.
        try {
            longLimitPrice = getLimitPrice(spread.getLongExchange(), spread.getCurrencyPair(), longVolume, Order.OrderType.BID);
            shortLimitPrice = getLimitPrice(spread.getShortExchange(), spread.getCurrencyPair(), shortVolume, Order.OrderType.ASK);
        } catch (ExchangeException e) {
            LOGGER.warn("Failed to fetch order books (on active position) for {}/{} and currency {}/{} to compute entry prices: {}",
                longExchangeName,
                spread.getShortExchange().getDefaultExchangeSpecification().getExchangeName(),
                spread.getCurrencyPair().base,
                spread.getCurrencyPair().counter,
                e.getMessage());
            return;
        }

        LOGGER.debug("Limit prices: {}/{}", longLimitPrice, shortLimitPrice);

        // this spread is based on the prices we calculated using the order book, so it's more accurate than the original estimate
        BigDecimal spreadVerification = spreadService.computeSpread(longLimitPrice, shortLimitPrice);

        LOGGER.debug("Spread verification: {}", spreadVerification);

        if (longVolume.compareTo(BigDecimal.ZERO) <= 0 || shortVolume.compareTo(BigDecimal.ZERO) <= 0) {
            LOGGER.error("Computed trade volume for exiting position was zero or less than zero!");
            return;
        }

        if (conditionService.isBlackoutCondition(spread.getLongExchange()) || conditionService.isBlackoutCondition(spread.getShortExchange())) {
            LOGGER.warn("Cannot exit position on one or more exchanges due to user configured blackout");
            return;
        }

        if (!isTradeExpired() && !conditionService.isForceCloseCondition() && spreadVerification.compareTo(activePosition.getExitTarget()) > 0) {
            LOGGER.debug("Not enough liquidity to execute both trades profitably!");
            return;
        }

        // if an exchange is configured as feeComputation = CLIENT then we subtract the fees here
        BigDecimal longVolumeWithFees = subtractFees(spread.getLongExchange(), spread.getCurrencyPair(), longVolume);
        BigDecimal shortVolumeWithFees = subtractFees(spread.getShortExchange(), spread.getCurrencyPair(), shortVolume);

        // If we are being forced to exit or the timeout has elapsed, but the spread is still high enough that
        // we could re-enter this position, then don't exit.
        //
        // Also, don't spam the logs with this warning. It's possible that this condition could last for awhile
        // and this code could be executed frequently.
        if (isTradeExpired() && spreadVerification.compareTo(tradingConfiguration.getEntrySpread()) < 0) {
            if (!timeoutExitWarning) {
                LOGGER.warn("Timeout exit triggered");
                LOGGER.warn("Cannot exit now because spread would cause immediate reentry");
                timeoutExitWarning = true;
            }
            return;
        }

        logExitTrade();

        try {
            LOGGER.info("Long close: {} {} {} @ {} ({} slip) = {}{}",
                longExchangeName,
                spread.getCurrencyPair(),
                longVolume,
                longLimitPrice,
                longLimitPrice.subtract(spread.getLongTicker().getBid()),
                Currency.USD.getSymbol(),
                longVolume.multiply(spread.getLongTicker().getBid()));
            LOGGER.info("Short close: {} {} {} @ {} ({} slip) = {}{}",
                shortExchangeName,
                spread.getCurrencyPair(),
                shortVolume,
                shortLimitPrice,
                spread.getShortTicker().getAsk().subtract(shortLimitPrice),
                Currency.USD.getSymbol(),
                shortVolume.multiply(spread.getShortTicker().getAsk()));

            executeOrderPair(
                spread.getLongExchange(), spread.getShortExchange(),
                spread.getCurrencyPair(),
                longLimitPrice, shortLimitPrice,
                longVolumeWithFees, shortVolumeWithFees,
                false);
        } catch (IOException e) {
            LOGGER.error("IOE executing limit orders: ", e);

            // We don't return here because there is no trade execution below this line. If we returned we'd lose out
            // on a bunch of logging and cleanup that is still useful to do even if the trades didn't work. But,
            // let's bail out so the bot doesn't do anything bad after failing to execute the orders.

            bailOut = true;
        }

        LOGGER.info("Combined account balances on entry: ${}", activePosition.getEntryBalance());

        final BigDecimal updatedBalance = logCurrentExchangeBalances(spread.getLongExchange(), spread.getShortExchange());
        final BigDecimal profit = updatedBalance.subtract(activePosition.getEntryBalance());

        LOGGER.info("Profit calculation: ${} - ${} = ${}",
            updatedBalance,
            activePosition.getEntryBalance(),
            profit);

        final ArbitrageLog arbitrageLog = ArbitrageLog.ArbitrageLogBuilder.builder()
            .withShortExchange(shortExchangeName)
            .withShortCurrency(spread.getCurrencyPair().toString())
            .withShortSpread(shortLimitPrice)
            .withShortSlip(spread.getShortTicker().getAsk().subtract(shortLimitPrice))
            .withShortAmount(shortVolume.multiply(spread.getShortTicker().getAsk()))
            .withLongExchange(longExchangeName)
            .withLongCurrency(spread.getCurrencyPair().toString())
            .withLongSpread(longLimitPrice)
            .withLongSlip(longLimitPrice.subtract(spread.getLongTicker().getBid()))
            .withLongAmount(longVolume.multiply(spread.getLongTicker().getBid()))
            .withProfit(profit)
            .withTimestamp(OffsetDateTime.now())
            .build();

        persistArbitrageToCsvFile(arbitrageLog);

        // Email notification must be sent before we set activePosition = null
        notificationService.sendEmailNotificationBodyForExitTrade(spread, longVolume, longLimitPrice, shortVolume,
            shortLimitPrice, activePosition.getEntryBalance(), updatedBalance);

        activePosition = null;

        FileUtils.deleteQuietly(new File(STATE_FILE));

        if (conditionService.isForceCloseCondition()) {
            conditionService.clearForceCloseCondition();
        }
    }

    // if feeComputation == CLIENT we want to compute the fees and add them to the volume
    private BigDecimal addFees(Exchange exchange, CurrencyPair currencyPair, BigDecimal volume) {
        if (exchangeService.getExchangeMetadata(exchange).getFeeComputation().equals(FeeComputation.CLIENT)) {
            BigDecimal fee = volume
                .multiply(exchangeService.getExchangeFee(exchange, currencyPair, true))
                .setScale(BTC_SCALE, RoundingMode.HALF_EVEN);

            BigDecimal adjustedVolume = volume.add(fee);

            LOGGER.info("{} fees are computed in the client: {} - {} = {}",
                exchange.getExchangeSpecification().getExchangeName(),
                volume,
                fee,
                adjustedVolume);

            return adjustedVolume;
        }

        return volume;
    }

    // if feeComputation == CLIENT we want to compute the fees and subtract them from the volume
    private BigDecimal subtractFees(Exchange exchange, CurrencyPair currencyPair, BigDecimal volume) {
        if (exchangeService.getExchangeMetadata(exchange).getFeeComputation().equals(FeeComputation.CLIENT)) {
            BigDecimal fee = volume
                .multiply(exchangeService.getExchangeFee(exchange, currencyPair, true))
                .setScale(BTC_SCALE, RoundingMode.HALF_EVEN);

            BigDecimal adjustedVolume = volume.subtract(fee);

            LOGGER.info("{} fees are computed in the client: {} - {} = {}",
                exchange.getExchangeSpecification().getExchangeName(),
                volume,
                fee,
                adjustedVolume);

            return adjustedVolume;
        }

        return volume;
    }

    // convenience method to encapsulate logging an exit
    private void logExitTrade() {
        if (isTradeExpired()) {
            LOGGER.warn("***** TIMEOUT EXIT *****");
            timeoutExitWarning = false;
        } else if (conditionService.isForceCloseCondition()) {
            LOGGER.warn("***** FORCED EXIT *****");
        } else {
            LOGGER.info("***** EXIT *****");
        }
    }

    // convenience method to encapsulate logging an entry
    private void logEntryTrade(Spread spread, String shortExchangeName, String longExchangeName, BigDecimal exitTarget,
                               BigDecimal longVolume, BigDecimal shortVolume, BigDecimal longLimitPrice, BigDecimal shortLimitPrice) {

        if (conditionService.isForceOpenCondition()) {
            LOGGER.warn("***** FORCED ENTRY *****");
        } else {
            LOGGER.info("***** ENTRY *****");
        }

        LOGGER.info("Entry spread: {}", spread.getIn());
        LOGGER.info("Exit spread target: {}", exitTarget);
        LOGGER.info("Long entry: {} {} {} @ {} ({} slip) = {}{}",
            longExchangeName,
            spread.getCurrencyPair(),
            longVolume,
            longLimitPrice,
            longLimitPrice.subtract(spread.getLongTicker().getAsk()),
            Currency.USD.getSymbol(),
            longVolume.multiply(longLimitPrice));
        LOGGER.info("Short entry: {} {} {} @ {} ({} slip) = {}{}",
            shortExchangeName,
            spread.getCurrencyPair(),
            shortVolume,
            shortLimitPrice,
            spread.getShortTicker().getBid().subtract(shortLimitPrice),
            Currency.USD.getSymbol(),
            shortVolume.multiply(shortLimitPrice));
    }

    // get volume for an entry position considering exposure and exchange step size if there is one
    private BigDecimal getVolumeForEntryPosition(Exchange exchange, BigDecimal maxExposure, BigDecimal price, CurrencyPair currencyPair, @SuppressWarnings("SameParameterValue") int scale) {
        final BigDecimal volume = maxExposure.divide(price, scale, RoundingMode.HALF_EVEN);
        final BigDecimal stepSize = exchange.getExchangeMetaData().getCurrencyPairs()
            .getOrDefault(exchangeService.convertExchangePair(exchange, currencyPair), NULL_CURRENCY_PAIR_METADATA).getAmountStepSize();

        if (stepSize != null) {
            return roundByStep(volume, stepSize);
        }

        return volume;
    }

    // get the smallest possible order for an entry position on an exchange
    private BigDecimal getMinimumAmountForEntryPosition(Spread spread, Exchange longExchange) {
        BigDecimal minimumAmount = longExchange.getExchangeMetaData().getCurrencyPairs()
            .getOrDefault(exchangeService.convertExchangePair(longExchange, spread.getCurrencyPair()), NULL_CURRENCY_PAIR_METADATA)
            .getMinimumAmount();

        if (minimumAmount == null) {
            minimumAmount = new BigDecimal("0.001"); // TODO too big?
        }
        return minimumAmount;
    }

    // execute a buy and a sell together
    private void executeOrderPair(Exchange longExchange, Exchange shortExchange,
                                  CurrencyPair currencyPair,
                                  BigDecimal longLimitPrice, BigDecimal shortLimitPrice,
                                  BigDecimal longVolume, BigDecimal shortVolume,
                                  boolean isPositionOpen) throws IOException, ExchangeException {

        // build two limit orders - orders that execute at a specific price
        // this helps us to get the "maker" price on exchanges where the fees are lower for makers
        LimitOrder longLimitOrder = new LimitOrder.Builder(isPositionOpen ? Order.OrderType.BID : Order.OrderType.ASK, exchangeService.convertExchangePair(longExchange, currencyPair))
            .limitPrice(longLimitPrice)
            .originalAmount(longVolume)
            .build();
        LimitOrder shortLimitOrder = new LimitOrder.Builder(isPositionOpen ? Order.OrderType.ASK : Order.OrderType.BID, exchangeService.convertExchangePair(shortExchange, currencyPair))
            .limitPrice(shortLimitPrice)
            .originalAmount(shortVolume)
            .build();

        // Kraken won't consider it a margin trade without this
        shortLimitOrder.setLeverage("2");

        LOGGER.debug("{}: {}",
            longExchange.getExchangeSpecification().getExchangeName(),
            longLimitOrder);
        LOGGER.debug("{}: {}",
            shortExchange.getExchangeSpecification().getExchangeName(),
            shortLimitOrder);

        try { // get the order IDs from each exchange
            String longOrderId = longExchange.getTradeService().placeLimitOrder(longLimitOrder);
            String shortOrderId = shortExchange.getTradeService().placeLimitOrder(shortLimitOrder);

            // TODO not happy with this coupling, need to refactor this
            // activePosition tracks the orders we just opened
            if (isPositionOpen) {
                activePosition.getLongTrade().setOrderId(longOrderId);
                activePosition.getShortTrade().setOrderId(shortOrderId);
            } else {
                activePosition.getLongTrade().setOrderId(null);
                activePosition.getShortTrade().setOrderId(null);
            }

            LOGGER.info("{} limit order ID: {}",
                longExchange.getExchangeSpecification().getExchangeName(),
                longOrderId);
            LOGGER.info("{} limit order ID: {}",
                shortExchange.getExchangeSpecification().getExchangeName(),
                shortOrderId);
        } catch (ExchangeException e) {
            // At this point we may or may not have executed one of the trades so we're in an unknown state.
            // For now, we'll just bail out and let the human figure out what to do to fix it.
            // TODO Look at both exchanges and attempt close any open positions.
            LOGGER.error("Exchange returned an error executing trade!", e);
            bailOut = true;
            return;
        }

        LOGGER.info("Waiting for limit orders to complete...");

        OpenOrders longOpenOrders;
        OpenOrders shortOpenOrders;
        int count = 0;

        // every few seconds check the exchanges to see if our orders are filled yet
        do {
            longOpenOrders = fetchOpenOrders(longExchange).orElse(null);
            shortOpenOrders = fetchOpenOrders(shortExchange).orElse(null);

            // only print the warning every 10th iteration
            // but do print warnings because otherwise I worry that the computer has died
            if (longOpenOrders != null && !longOpenOrders.getOpenOrders().isEmpty() && count % 10 == 0) {
                LOGGER.warn(collectOpenOrders(longExchange, longOpenOrders));
            }

            if (shortOpenOrders != null && !shortOpenOrders.getOpenOrders().isEmpty() && count % 10 == 0) {
                LOGGER.warn(collectOpenOrders(shortExchange, shortOpenOrders));
            }

            count++;

            try {
                // yes this is a busy wait, the bot has nothing better to do right now except wait for the orders to fill
                //noinspection BusyWait
                Thread.sleep(3000);
            } catch (InterruptedException e) {
                LOGGER.trace("Sleep interrupted!", e);
            }
        } while (longOpenOrders == null || !longOpenOrders.getOpenOrders().isEmpty()
            || shortOpenOrders == null || !shortOpenOrders.getOpenOrders().isEmpty());

        // yay!
        LOGGER.info("Trades executed successfully!");
    }

    // summarize all the open orders on an exchange, used while we're waiting for orders to fill
    private String collectOpenOrders(Exchange exchange, OpenOrders openOrders) {
        String header = String.format("%s has the following open orders:\n", exchange.getExchangeSpecification().getExchangeName());

        return header + openOrders.getOpenOrders()
            .stream()
            .map(LimitOrder::toString)
            .collect(Collectors.joining("\n"));
    }

    // fetch open orders from the exchange
    private Optional<OpenOrders> fetchOpenOrders(Exchange exchange) {
        try {
            return Optional.of(exchange.getTradeService().getOpenOrders());
        } catch (IOException | ExchangeException e) {
            LOGGER.error("{} threw an Exception while fetching open orders: ",
                exchange.getExchangeSpecification().getExchangeName(), e);
        }

        return Optional.empty();
    }

    /**
     * Fetch an order and figure out its volume. If the exchange doesn't support that, use a default value instead.
     *
     * @param exchange The exchange to look for orders on.
     * @param currencyPair The currency pair for this order.
     * @param orderId The ID for the order.
     * @param defaultVolume The default volume in case we can't look it up.
     * @return An order volume.
     */
    BigDecimal getVolumeForOrder(Exchange exchange, CurrencyPair currencyPair, String orderId, BigDecimal defaultVolume) {
        // first, try to fetch the order from the exchange by its ID and just return its volume
        // not supported by all exchanges
        try {
            LOGGER.debug("{}: Attempting to fetch volume from order by ID: {}", exchange.getExchangeSpecification().getExchangeName(), orderId);
            BigDecimal volume = Optional.ofNullable(exchange.getTradeService().getOrder(orderId))
                .orElseThrow(() -> new NotAvailableFromExchangeException(orderId))
                .stream()
                .findFirst()
                .orElseThrow(() -> new OrderNotFoundException(orderId))
                .getOriginalAmount();

            LOGGER.debug("{}: Order {} volume is: {}",
                exchange.getExchangeSpecification().getExchangeName(),
                orderId,
                volume);

            if (volume == null || volume.compareTo(BigDecimal.ZERO) <= 0) {
                throw new IllegalStateException("Volume must be more than zero.");
            }

            LOGGER.debug("{}: Using volume: {}",
                exchange.getExchangeSpecification().getExchangeName(),
                orderId);

            return volume;
        } catch (NotAvailableFromExchangeException e) {
            LOGGER.debug("{}: Does not support fetching orders by ID", exchange.getExchangeSpecification().getExchangeName());
        } catch (IOException e) {
            LOGGER.warn("{}: Unable to fetch order {}", exchange.getExchangeSpecification().getExchangeName(), orderId, e);
        } catch (IllegalStateException e) {
            LOGGER.debug(e.getMessage());
        }

        // next, try to get the account balance for the BASE pair (eg. the BTC in BTC/USD)
        try {
            BigDecimal balance = exchangeService.getAccountBalance(exchange, currencyPair.base);

            if (BigDecimal.ZERO.compareTo(balance) < 0) {
                LOGGER.debug("{}: Using {} balance: {}", exchange.getExchangeSpecification().getExchangeName(), currencyPair.base.toString(), balance);

                return balance;
            }
        } catch (IOException e) {
            LOGGER.warn("{}: Unable to fetch {} account balance", exchange.getExchangeSpecification().getExchangeName(), currencyPair.base.toString(), e);
        }

        // finally, just return the default value
        LOGGER.debug("{}: Falling back to default volume: {}",
            exchange.getExchangeSpecification().getExchangeName(),
            defaultVolume);

        return defaultVolume;
    }

    /**
     * Figure out the price for a limit order based on the order book. Computationally expensive, but accurate.
     *
     * @param exchange The exchange to use.
     * @param rawCurrencyPair The currency pair to use, not converted for home currency.
     * @param allowedVolume The volume we're looking for (governs how many orders to look through before stopping).
     * @param orderType Are we buying or selling? Use the bid or ask price?
     * @return The more accurate price for this order.
     */
    BigDecimal getLimitPrice(Exchange exchange, CurrencyPair rawCurrencyPair, BigDecimal allowedVolume, Order.OrderType orderType) {
        CurrencyPair currencyPair = exchangeService.convertExchangePair(exchange, rawCurrencyPair);

        try {
            OrderBook orderBook = exchange.getMarketDataService().getOrderBook(currencyPair);
            List<LimitOrder> orders = orderType.equals(Order.OrderType.ASK) ? orderBook.getAsks() : orderBook.getBids();
            BigDecimal price;
            BigDecimal volume = BigDecimal.ZERO;

            // walk through orders, ordered by price, until we satisfy all the volume we need
            // return the price of the last order we see
            // TODO is this correct? should we be averaging the order prices together to get the overall price?
            for (LimitOrder order : orders) {
                price = order.getLimitPrice();
                volume = volume.add(order.getRemainingAmount());

                if (volume.compareTo(allowedVolume) > 0) {
                    return price;
                }
            }
        } catch (IOException e) {
            LOGGER.error("IOE fetching {} {} order volume", exchange.getExchangeSpecification().getExchangeName(), currencyPair, e);
        }

        throw new RuntimeException("Not enough liquidity on exchange to fulfill required volume!");
    }

    /**
     * Figure out the largest trade we can make in our home currency. If fixedExposure is configured, just
     * use that value. Otherwise, go through each of the exchanges passed in and find the smallest balance,
     * then multiply by TRADE_PORTION to find the amount to trade.
     *
     * @param exchanges A list of exchanges to inspect balances for.
     * @return The maximum amount that can be traded across the given exchanges.
     */
    BigDecimal getMaximumExposure(Exchange ... exchanges) {
        if (tradingConfiguration.getFixedExposure() != null) {
            return tradingConfiguration.getFixedExposure();
        } else {
            BigDecimal smallestBalance = Arrays.stream(exchanges)
                .parallel()
                .map(exchange -> {
                    try {
                        return exchangeService.getAccountBalance(exchange);
                    } catch (IOException e) {
                        LOGGER.trace("IOException fetching {} account balance",
                            exchange.getExchangeSpecification().getExchangeName());
                    }

                    return BigDecimal.ZERO;
                })
                .min(BigDecimal::compareTo)
                .orElse(BigDecimal.ZERO);

            BigDecimal exposure = smallestBalance
                .multiply(TRADE_PORTION)
                .setScale(DecimalConstants.USD_SCALE, RoundingMode.HALF_EVEN);

            LOGGER.debug("Maximum exposure for {}: {}", exchanges, exposure);

            return exposure;
        }
    }

    // log the balances of two exchanges and the sum of both
    private BigDecimal logCurrentExchangeBalances(Exchange longExchange, Exchange shortExchange) {
        try {
            BigDecimal longBalance = exchangeService.getAccountBalance(longExchange);
            BigDecimal shortBalance = exchangeService.getAccountBalance(shortExchange);
            BigDecimal totalBalance = longBalance.add(shortBalance);

            LOGGER.info("Updated account balances: {} ${} + {} ${} = ${}",
                longExchange.getExchangeSpecification().getExchangeName(),
                longBalance,
                shortExchange.getExchangeSpecification().getExchangeName(),
                shortBalance,
                totalBalance);

            return totalBalance;
        } catch (IOException e) {
            LOGGER.error("IOE fetching account balances: ", e);
        }

        return BigDecimal.ZERO;
    }

    /**
     * Get the multiple of "step" that is nearest to the original number.
     *
     * The formula is: step * round(input / step)
     * All the BigDecimals make it really hard to read. We're using setScale() instead of round() because you can't
     * set the precision on round() to zero. You can do it with setScale() and it will implicitly do the rounding.
     *
     * @param input The original number.
     * @param step The step to round by.
     * @return A multiple of step that is the nearest to the original number.
     */
    static BigDecimal roundByStep(BigDecimal input, BigDecimal step) {
        LOGGER.info("input = {} step = {}", input, step);

        BigDecimal result = input
            .divide(step, RoundingMode.HALF_EVEN)
            .setScale(0, RoundingMode.HALF_EVEN)
            .multiply(step)
            .setScale(step.scale(), RoundingMode.HALF_EVEN);

        LOGGER.info("result = {}", result);

        return result;
    }

    // determine whether a trade has exceeded the configured trade timeout
    private boolean isTradeExpired() {
        if (tradingConfiguration.getTradeTimeout() == null || activePosition == null || activePosition.getEntryTime() == null) {
            return false;
        }

        return activePosition.getEntryTime().plusHours(tradingConfiguration.getTradeTimeout()).isBefore(OffsetDateTime.now());
    }

    /**
     * Write an entry in the trade history file.
     *
     * @param arbitrageLog A log message to write to the TRADE_HISTORY_FILE.
     */
    void persistArbitrageToCsvFile(ArbitrageLog arbitrageLog) {
        final File csvFile = new File(TRADE_HISTORY_FILE);

        try {
            if (!csvFile.exists()) {
                // Add headers first
                FileUtils.write(csvFile, arbitrageLog.csvHeaders(), StandardCharsets.UTF_8, csvFile.exists());
            }
            FileUtils.write(csvFile, arbitrageLog.toCsv(), StandardCharsets.UTF_8, csvFile.exists());
        }
        catch (IOException e) {
            LOGGER.error("Unable to log the trade into the csv file. Reason: {}", e.getMessage());
        }
    }
}<|MERGE_RESOLUTION|>--- conflicted
+++ resolved
@@ -81,29 +81,19 @@
         this.notificationService = notificationService;
     }
 
-<<<<<<< HEAD
-    public void startTradingProcess(Exchange exchange) {
-        final Set<TradeCombination> tradeCombinations = tickerService.getExchangeTradeCombinations();
-
-        // tradeCombinations may be null if there is only one active streaming exchange
-        if (tradeCombinations == null) {
-            LOGGER.debug("exchange:{}|tradeCombinations is null because there is only one active streaming exchange",
-                exchange.getExchangeSpecification().getExchangeName());
-            return;
-=======
     /**
      * Start to analyze prices and look for trades.
      *
      * @param isStreaming true if we should look at streaming exchanges
      */
-    public void startTradingProcess(boolean isStreaming) {
-        final List<TradeCombination> tradeCombinations;
-
-        if (isStreaming) {
-            tradeCombinations = tickerService.getStreamingExchangeTradeCombinations();
-        } else {
-            tradeCombinations = tickerService.getPollingExchangeTradeCombinations();
->>>>>>> e3ddc0f3
+    public void startTradingProcess(Exchange exchange) {
+        final Set<TradeCombination> tradeCombinations = tickerService.getExchangeTradeCombinations();
+
+        // tradeCombinations may be null if there is only one active streaming exchange
+        if (tradeCombinations == null) {
+            LOGGER.debug("exchange:{}|tradeCombinations is null because there is only one active streaming exchange",
+                exchange.getExchangeSpecification().getExchangeName());
+            return;
         }
 
         tradeCombinations.forEach(tradeCombination -> {
