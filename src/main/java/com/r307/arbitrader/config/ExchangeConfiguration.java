package com.r307.arbitrader.config;

import org.knowm.xchange.currency.Currency;
import org.knowm.xchange.currency.CurrencyPair;

import java.math.BigDecimal;
import java.util.ArrayList;
import java.util.HashMap;
import java.util.List;
import java.util.Map;

import static com.r307.arbitrader.config.FeeComputation.SERVER;

public class ExchangeConfiguration {
    private String exchangeClass;
    private String userName;
    private String apiKey;
    private String secretKey;
    private String sslUri;
    private String host;
    private Integer port;
    private Map<String, String> custom = new HashMap<>();
    private List<CurrencyPair> tradingPairs = new ArrayList<>();
    private Boolean margin;
    private List<CurrencyPair> marginExclude = new ArrayList<>();
    private BigDecimal fee;
    private BigDecimal feeOverride;
    private Currency homeCurrency = Currency.USD;
    private Map<String, Integer> ticker = new HashMap<>();
    private List<Object> tickerArguments = new ArrayList<>();
<<<<<<< HEAD
    private FeeComputation feeComputation = SERVER;
=======
    private Boolean active;
>>>>>>> 5c5bfc29

    public String getExchangeClass() {
        return exchangeClass;
    }

    public void setExchangeClass(String exchangeClass) {
        this.exchangeClass = exchangeClass;
    }

    public String getUserName() {
        return userName;
    }

    public void setUserName(String userName) {
        this.userName = userName;
    }

    public String getApiKey() {
        return apiKey;
    }

    public void setApiKey(String apiKey) {
        this.apiKey = apiKey;
    }

    public String getSecretKey() {
        return secretKey;
    }

    public void setSecretKey(String secretKey) {
        this.secretKey = secretKey;
    }

    public String getSslUri() {
        return sslUri;
    }

    public void setSslUri(String sslUri) {
        this.sslUri = sslUri;
    }

    public String getHost() {
        return host;
    }

    public void setHost(String host) {
        this.host = host;
    }

    public Integer getPort() {
        return port;
    }

    public void setPort(Integer port) {
        this.port = port;
    }

    public Map<String, String> getCustom() {
        return custom;
    }

    public void setCustom(Map<String, String> custom) {
        this.custom = custom;
    }

    public List<CurrencyPair> getTradingPairs() {
        return tradingPairs;
    }

    public void setTradingPairs(List<CurrencyPair> tradingPairs) {
        this.tradingPairs = tradingPairs;
    }

    public Boolean getMargin() {
        return margin;
    }

    public void setMargin(Boolean margin) {
        this.margin = margin;
    }

    public List<CurrencyPair> getMarginExclude() {
        return marginExclude;
    }

    public void setMarginExclude(List<CurrencyPair> marginExclude) {
        this.marginExclude = marginExclude;
    }

    public BigDecimal getFee() {
        return fee;
    }

    public void setFee(BigDecimal fee) {
        this.fee = fee;
    }

    public BigDecimal getFeeOverride() {
        return feeOverride;
    }

    public void setFeeOverride(BigDecimal feeOverride) {
        this.feeOverride = feeOverride;
    }

    public Currency getHomeCurrency() {
        return homeCurrency;
    }

    public void setHomeCurrency(Currency homeCurrency) {
        this.homeCurrency = homeCurrency;
    }

    public Map<String, Integer> getTicker() {
        return ticker;
    }

    public void setTicker(Map<String, Integer> ticker) {
        this.ticker = ticker;
    }

    public List<Object> getTickerArguments() {
        return tickerArguments;
    }

    public void setTickerArguments(List<Object> tickerArguments) {
        this.tickerArguments = tickerArguments;
    }

<<<<<<< HEAD
    public FeeComputation getFeeComputation() {
        return feeComputation;
    }

    public void setFeeComputation(FeeComputation feeComputation) {
        this.feeComputation = feeComputation;
=======
    public Boolean getActive() {
        return active;
    }

    public void setActive(Boolean active) {
        this.active = active;
>>>>>>> 5c5bfc29
    }
}<|MERGE_RESOLUTION|>--- conflicted
+++ resolved
@@ -28,11 +28,8 @@
     private Currency homeCurrency = Currency.USD;
     private Map<String, Integer> ticker = new HashMap<>();
     private List<Object> tickerArguments = new ArrayList<>();
-<<<<<<< HEAD
     private FeeComputation feeComputation = SERVER;
-=======
     private Boolean active;
->>>>>>> 5c5bfc29
 
     public String getExchangeClass() {
         return exchangeClass;
@@ -162,20 +159,19 @@
         this.tickerArguments = tickerArguments;
     }
 
-<<<<<<< HEAD
     public FeeComputation getFeeComputation() {
         return feeComputation;
     }
 
     public void setFeeComputation(FeeComputation feeComputation) {
         this.feeComputation = feeComputation;
-=======
+    }
+
     public Boolean getActive() {
         return active;
     }
 
     public void setActive(Boolean active) {
         this.active = active;
->>>>>>> 5c5bfc29
     }
 }